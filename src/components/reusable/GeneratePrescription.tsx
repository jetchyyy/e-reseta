import React, { useState, useEffect } from 'react';
import { useAuth } from '../../auth/AuthContext';
import { doc, getDoc, collection, addDoc, serverTimestamp } from 'firebase/firestore';
import { db } from '../../firebase/config';
import { useNavigate } from 'react-router-dom';
import SuccessModal from './SuccessModal';
import ErrorModal from './ErrorModal';
import type { ResetaTemplate, Medication, PatientInfo } from '../../types/prescription';

const GeneratePrescription: React.FC = () => {
  const { currentUser, userData } = useAuth();
  const navigate = useNavigate();
  const [loading, setLoading] = useState(true);
  const [saving, setSaving] = useState(false);
  const [refreshing, setRefreshing] = useState(false);
  const [showSuccess, setShowSuccess] = useState(false);
  const [showError, setShowError] = useState(false);
  const [errorMessage, setErrorMessage] = useState('');
  const [template, setTemplate] = useState<ResetaTemplate | null>(null);
  const [hasTemplate, setHasTemplate] = useState(false);
  const [templateLoadTime, setTemplateLoadTime] = useState<Date | null>(null);
  
  const [patientInfo, setPatientInfo] = useState<PatientInfo>({
    name: '',
    age: '',
    sex: '',
    address: '',
    contactNumber: ''
  });

  const [medications, setMedications] = useState<Medication[]>([
    {
      id: '1',
      name: '',
      dosage: '',
      frequency: '',
      duration: '',
      instructions: ''
    }
  ]);

  const [diagnosis, setDiagnosis] = useState('');
  const [additionalNotes, setAdditionalNotes] = useState('');
  const [prescriptionDate, setPrescriptionDate] = useState(
    new Date().toISOString().split('T')[0]
  );

  useEffect(() => {
    loadTemplate();
  }, [currentUser]);

  const loadTemplate = async (isRefresh = false) => {
    if (!currentUser) return;
    
    try {
      if (isRefresh) {
        setRefreshing(true);
      } else {
        setLoading(true);
      }
      
      const templateRef = doc(db, 'resetaTemplates', currentUser.uid);
      const templateDoc = await getDoc(templateRef);
      
      if (templateDoc.exists()) {
        const loadedTemplate = templateDoc.data() as ResetaTemplate;
        setTemplate(loadedTemplate);
        setHasTemplate(true);
        setTemplateLoadTime(new Date());
        
        if (isRefresh) {
          const alertDiv = document.createElement('div');
          alertDiv.className = 'fixed top-4 right-4 bg-green-500 text-white px-6 py-3 rounded-lg shadow-lg z-50 animate-fade-in';
          alertDiv.textContent = 'Template refreshed successfully!';
          document.body.appendChild(alertDiv);
          setTimeout(() => alertDiv.remove(), 3000);
        }
      } else {
        setHasTemplate(false);
        setTemplate(null);
        setTemplateLoadTime(null);
      }
    } catch (error) {
      console.error('Error loading template:', error);
      setHasTemplate(false);
      setErrorMessage('Failed to load template. Please try again.');
      setShowError(true);
    } finally {
      setLoading(false);
      setRefreshing(false);
    }
  };

  const handleRefreshTemplate = () => {
    loadTemplate(true);
  };

  const addMedication = () => {
    const newMed: Medication = {
      id: Date.now().toString(),
      name: '',
      dosage: '',
      frequency: '',
      duration: '',
      instructions: ''
    };
    setMedications([...medications, newMed]);
  };

  const removeMedication = (id: string) => {
    if (medications.length > 1) {
      setMedications(medications.filter(med => med.id !== id));
    }
  };

  const updateMedication = (id: string, field: keyof Medication, value: string) => {
    setMedications(medications.map(med => 
      med.id === id ? { ...med, [field]: value } : med
    ));
  };

  const updatePatientInfo = (field: keyof PatientInfo, value: string) => {
    setPatientInfo(prev => ({ ...prev, [field]: value }));
  };

  const handleSavePrescription = async () => {
    if (!currentUser || !template) return;

    if (!patientInfo.name) {
      setErrorMessage('Please fill in required patient information (Name)');
      setShowError(true);
      return;
    }

    const hasValidMedication = medications.some(med => med.name.trim() !== '');
    if (!hasValidMedication) {
      setErrorMessage('Please add at least one medication');
      setShowError(true);
      return;
    }

    try {
      setSaving(true);
      
      const templateRef = doc(db, 'resetaTemplates', currentUser.uid);
      const templateDoc = await getDoc(templateRef);
      const latestTemplate = templateDoc.exists() ? templateDoc.data() as ResetaTemplate : template;
      
      const prescriptionData = {
        doctorId: currentUser.uid,
        patientInfo,
        medications: medications.filter(med => med.name.trim() !== ''),
        diagnosis,
        additionalNotes,
        prescriptionDate,
        template: latestTemplate,
        createdAt: serverTimestamp(),
        status: 'active'
      };

      const prescriptionsRef = collection(db, 'prescriptions');
      await addDoc(prescriptionsRef, prescriptionData);
      
      setSaving(false);
      setShowSuccess(true);
      
      setTimeout(() => {
        setPatientInfo({
          name: '',
          age: '',
          sex: '',
          address: '',
          contactNumber: ''
        });
        setMedications([{
          id: '1',
          name: '',
          dosage: '',
          frequency: '',
          duration: '',
          instructions: ''
        }]);
        setDiagnosis('');
        setAdditionalNotes('');
        setPrescriptionDate(new Date().toISOString().split('T')[0]);
      }, 1000);
      
    } catch (error) {
      console.error('Error saving prescription:', error);
      setErrorMessage('Failed to save prescription. Please try again.');
      setShowError(true);
      setSaving(false);
    }
  };

  if (loading) {
    return (
      <div className="min-h-screen bg-gradient-to-br from-blue-50 to-indigo-100 flex items-center justify-center">
        <div className="text-center">
          <div className="w-16 h-16 border-4 border-indigo-200 border-t-indigo-600 rounded-full animate-spin mx-auto mb-4"></div>
          <p className="text-gray-600">Loading...</p>
        </div>
      </div>
    );
  }

  if (!hasTemplate || !template) {
    return (
      <div className="min-h-screen bg-gradient-to-br from-blue-50 to-indigo-100 flex items-center justify-center p-4">
        <div className="bg-white rounded-2xl shadow-xl p-8 max-w-md text-center">
          <div className="w-16 h-16 bg-yellow-100 rounded-full flex items-center justify-center mx-auto mb-4">
            <svg className="w-8 h-8 text-yellow-600" fill="none" stroke="currentColor" viewBox="0 0 24 24">
              <path strokeLinecap="round" strokeLinejoin="round" strokeWidth={2} d="M12 9v2m0 4h.01m-6.938 4h13.856c1.54 0 2.502-1.667 1.732-3L13.732 4c-.77-1.333-2.694-1.333-3.464 0L3.34 16c-.77 1.333.192 3 1.732 3z" />
            </svg>
          </div>
          <h2 className="text-2xl font-bold text-gray-900 mb-2">No Template Found</h2>
          <p className="text-gray-600 mb-6">
            You need to create a prescription template first before generating prescriptions.
          </p>
          <div className="space-y-3">
            <button
              onClick={() => navigate('/create-reseta-template')}
              className="w-full px-6 py-3 bg-indigo-600 hover:bg-indigo-700 text-white font-medium rounded-lg transition-all"
            >
              Create Template
            </button>
            <button
              onClick={() => navigate('/landing')}
              className="w-full px-6 py-3 border-2 border-gray-300 text-gray-700 rounded-lg hover:bg-gray-50 transition-all"
            >
              Go Back
            </button>
          </div>
        </div>
      </div>
    );
  }

  return (
    <>
      <div className="min-h-screen bg-gradient-to-br from-blue-50 to-indigo-100 py-8 px-4">
        <div className="max-w-7xl mx-auto">
          <div className="bg-white rounded-2xl shadow-xl p-4 sm:p-6 mb-6">
            <div className="flex flex-col sm:flex-row sm:items-center sm:justify-between gap-4">
              <div>
                <h1 className="text-2xl sm:text-3xl font-bold text-gray-900 mb-1 sm:mb-2">Generate Prescription</h1>
                <p className="text-sm sm:text-base text-gray-600">Create a new prescription for your patient</p>
              </div>
              <div className="flex gap-2 sm:gap-3">
                <button
<<<<<<< HEAD
                  onClick={() => navigate('/landing')}
                  className="px-4 py-2 border-2 border-gray-300 text-gray-700 rounded-lg hover:bg-gray-50 transition-all"
=======
                  onClick={() => window.history.back()}
                  className="flex-1 sm:flex-none px-4 py-2 border-2 border-gray-300 text-gray-700 rounded-lg hover:bg-gray-50 transition-all text-sm sm:text-base"
>>>>>>> be52a9d7
                >
                  Cancel
                </button>
                <button
                  onClick={handleSavePrescription}
                  disabled={saving}
                  className="flex-1 sm:flex-none px-4 sm:px-6 py-2 bg-indigo-600 hover:bg-indigo-700 text-white font-medium rounded-lg transition-all disabled:opacity-50 flex items-center justify-center gap-2 text-sm sm:text-base"
                >
                  {saving ? (
                    <>
                      <div className="w-5 h-5 border-2 border-white border-t-transparent rounded-full animate-spin"></div>
                      <span>Saving...</span>
                    </>
                  ) : (
                    <>
                      <svg className="w-5 h-5" fill="none" stroke="currentColor" viewBox="0 0 24 24">
                        <path strokeLinecap="round" strokeLinejoin="round" strokeWidth={2} d="M5 13l4 4L19 7" />
                      </svg>
                      <span className="hidden sm:inline">Save Prescription</span>
                      <span className="sm:hidden">Save</span>
                    </>
                  )}
                </button>
              </div>
            </div>
          </div>

<<<<<<< HEAD
          <div className="bg-indigo-50 border-2 border-indigo-200 rounded-xl p-4 mb-6 flex items-center justify-between">
            <div className="flex items-center gap-3">
              <div className="w-10 h-10 bg-indigo-600 rounded-lg flex items-center justify-center">
                <svg className="w-6 h-6 text-white" fill="none" stroke="currentColor" viewBox="0 0 24 24">
                  <path strokeLinecap="round" strokeLinejoin="round" strokeWidth={2} d="M9 12h6m-6 4h6m2 5H7a2 2 0 01-2-2V5a2 2 0 012-2h5.586a1 1 0 01.707.293l5.414 5.414a1 1 0 01.293.707V19a2 2 0 01-2 2z" />
                </svg>
              </div>
              <div>
                <h3 className="font-semibold text-gray-900">Using Template: {template.clinicName}</h3>
                <p className="text-sm text-gray-600">
                  {templateLoadTime && `Loaded at ${templateLoadTime.toLocaleTimeString()}`}
                  {' • '}
                  <button 
                    onClick={() => navigate('/create-reseta-template')}
                    className="text-indigo-600 hover:text-indigo-700 font-medium underline"
                  >
                    Edit Template
                  </button>
                </p>
=======
          <div className="bg-indigo-50 border-2 border-indigo-200 rounded-xl p-4 mb-6">
            <div className="flex flex-col sm:flex-row sm:items-center sm:justify-between gap-3">
              <div className="flex items-center gap-3">
                <div className="w-10 h-10 flex-shrink-0 bg-indigo-600 rounded-lg flex items-center justify-center">
                  <svg className="w-6 h-6 text-white" fill="none" stroke="currentColor" viewBox="0 0 24 24">
                    <path strokeLinecap="round" strokeLinejoin="round" strokeWidth={2} d="M9 12h6m-6 4h6m2 5H7a2 2 0 01-2-2V5a2 2 0 012-2h5.586a1 1 0 01.707.293l5.414 5.414a1 1 0 01.293.707V19a2 2 0 01-2 2z" />
                  </svg>
                </div>
                <div>
                  <h3 className="font-semibold text-gray-900 text-sm sm:text-base">Using Template: {template.clinicName}</h3>
                  <p className="text-xs sm:text-sm text-gray-600">
                    {templateLoadTime && `Loaded at ${templateLoadTime.toLocaleTimeString()}`}
                    {' • '}
                    <button 
                      onClick={() => window.location.href = '/create-reseta-template'}
                      className="text-indigo-600 hover:text-indigo-700 font-medium underline"
                    >
                      Edit Template
                    </button>
                  </p>
                </div>
>>>>>>> be52a9d7
              </div>
              <button
                onClick={handleRefreshTemplate}
                disabled={refreshing}
                className="w-full sm:w-auto px-4 py-2 bg-white border-2 border-indigo-300 text-indigo-700 rounded-lg hover:bg-indigo-50 transition-all disabled:opacity-50 flex items-center justify-center gap-2"
              >
                {refreshing ? (
                  <>
                    <div className="w-4 h-4 border-2 border-indigo-600 border-t-transparent rounded-full animate-spin"></div>
                    <span className="text-sm font-medium">Refreshing...</span>
                  </>
                ) : (
                  <>
                    <svg className="w-4 h-4" fill="none" stroke="currentColor" viewBox="0 0 24 24">
                      <path strokeLinecap="round" strokeLinejoin="round" strokeWidth={2} d="M4 4v5h.582m15.356 2A8.001 8.001 0 004.582 9m0 0H9m11 11v-5h-.581m0 0a8.003 8.003 0 01-15.357-2m15.357 2H15" />
                    </svg>
                    <span className="text-sm font-medium">Refresh Template</span>
                  </>
                )}
              </button>
            </div>
          </div>

          <div className="grid grid-cols-1 lg:grid-cols-3 gap-6">
            <div className="lg:col-span-2 space-y-6">
              <div className="bg-white rounded-2xl shadow-xl p-4 sm:p-6">
                <h2 className="text-lg sm:text-xl font-bold text-gray-900 mb-4 flex items-center gap-2">
                  <svg className="w-5 h-5 sm:w-6 sm:h-6 text-indigo-600" fill="none" stroke="currentColor" viewBox="0 0 24 24">
                    <path strokeLinecap="round" strokeLinejoin="round" strokeWidth={2} d="M16 7a4 4 0 11-8 0 4 4 0 018 0zM12 14a7 7 0 00-7 7h14a7 7 0 00-7-7z" />
                  </svg>
                  Patient Information
                </h2>
                
                <div className="space-y-4">
                  <div className="grid grid-cols-1 md:grid-cols-2 gap-4">
                    <div>
                      <label className="block text-sm font-medium text-gray-700 mb-2">
                        Patient Name <span className="text-red-500">*</span>
                      </label>
                      <input
                        type="text"
                        value={patientInfo.name}
                        onChange={(e) => updatePatientInfo('name', e.target.value)}
                        placeholder="Juan Dela Cruz"
                        className="w-full px-4 py-3 border border-gray-300 rounded-lg focus:ring-2 focus:ring-indigo-500 focus:border-transparent"
                      />
                    </div>
                    
                    <div className="grid grid-cols-2 gap-4">
                      <div>
                        <label className="block text-sm font-medium text-gray-700 mb-2">
                          Age (Optional)
                        </label>
                        <input
                          type="text"
                          value={patientInfo.age}
                          onChange={(e) => updatePatientInfo('age', e.target.value)}
                          placeholder="25"
                          className="w-full px-4 py-3 border border-gray-300 rounded-lg focus:ring-2 focus:ring-indigo-500 focus:border-transparent"
                        />
                      </div>
                      
                      <div>
                        <label className="block text-sm font-medium text-gray-700 mb-2">
                          Sex (Optional)
                        </label>
                        <select
                          value={patientInfo.sex}
                          onChange={(e) => updatePatientInfo('sex', e.target.value)}
                          className="w-full px-4 py-3 border border-gray-300 rounded-lg focus:ring-2 focus:ring-indigo-500 focus:border-transparent"
                        >
                          <option value="">Select</option>
                          <option value="Male">Male</option>
                          <option value="Female">Female</option>
                        </select>
                      </div>
                    </div>
                  </div>

                  <div>
                    <label className="block text-sm font-medium text-gray-700 mb-2">Address</label>
                    <input
                      type="text"
                      value={patientInfo.address}
                      onChange={(e) => updatePatientInfo('address', e.target.value)}
                      placeholder="123 Main St, City"
                      className="w-full px-4 py-3 border border-gray-300 rounded-lg focus:ring-2 focus:ring-indigo-500 focus:border-transparent"
                    />
                  </div>

                  <div>
                    <label className="block text-sm font-medium text-gray-700 mb-2">Contact Number</label>
                    <input
                      type="tel"
                      value={patientInfo.contactNumber}
                      onChange={(e) => updatePatientInfo('contactNumber', e.target.value)}
                      placeholder="09123456789"
                      className="w-full px-4 py-3 border border-gray-300 rounded-lg focus:ring-2 focus:ring-indigo-500 focus:border-transparent"
                    />
                  </div>

                  <div>
                    <label className="block text-sm font-medium text-gray-700 mb-2">Prescription Date</label>
                    <input
                      type="date"
                      value={prescriptionDate}
                      onChange={(e) => setPrescriptionDate(e.target.value)}
                      className="w-full px-4 py-3 border border-gray-300 rounded-lg focus:ring-2 focus:ring-indigo-500 focus:border-transparent"
                    />
                  </div>
                </div>
              </div>

              <div className="bg-white rounded-2xl shadow-xl p-4 sm:p-6">
                <h2 className="text-lg sm:text-xl font-bold text-gray-900 mb-4 flex items-center gap-2">
                  <svg className="w-5 h-5 sm:w-6 sm:h-6 text-indigo-600" fill="none" stroke="currentColor" viewBox="0 0 24 24">
                    <path strokeLinecap="round" strokeLinejoin="round" strokeWidth={2} d="M9 5H7a2 2 0 00-2 2v12a2 2 0 002 2h10a2 2 0 002-2V7a2 2 0 00-2-2h-2M9 5a2 2 0 002 2h2a2 2 0 002-2M9 5a2 2 0 012-2h2a2 2 0 012 2" />
                  </svg>
                  Diagnosis (Optional)
                </h2>
                
                <textarea
                  value={diagnosis}
                  onChange={(e) => setDiagnosis(e.target.value)}
                  placeholder="Enter diagnosis..."
                  rows={3}
                  className="w-full px-4 py-3 border border-gray-300 rounded-lg focus:ring-2 focus:ring-indigo-500 focus:border-transparent"
                />
              </div>

              <div className="bg-white rounded-2xl shadow-xl p-4 sm:p-6">
                <div className="flex flex-col sm:flex-row sm:items-center sm:justify-between gap-3 sm:gap-0 mb-4">
                  <h2 className="text-lg sm:text-xl font-bold text-gray-900 flex items-center gap-2">
                    <svg className="w-5 h-5 sm:w-6 sm:h-6 text-indigo-600" fill="none" stroke="currentColor" viewBox="0 0 24 24">
                      <path strokeLinecap="round" strokeLinejoin="round" strokeWidth={2} d="M19.428 15.428a2 2 0 00-1.022-.547l-2.387-.477a6 6 0 00-3.86.517l-.318.158a6 6 0 01-3.86.517L6.05 15.21a2 2 0 00-1.806.547M8 4h8l-1 1v5.172a2 2 0 00.586 1.414l5 5c1.26 1.26.367 3.414-1.415 3.414H4.828c-1.782 0-2.674-2.154-1.414-3.414l5-5A2 2 0 009 10.172V5L8 4z" />
                    </svg>
                    Medications
                  </h2>
                  <button
                    onClick={addMedication}
                    className="w-full sm:w-auto px-4 py-2 bg-indigo-600 hover:bg-indigo-700 text-white text-sm font-medium rounded-lg transition-all flex items-center justify-center gap-2"
                  >
                    <svg className="w-4 h-4" fill="none" stroke="currentColor" viewBox="0 0 24 24">
                      <path strokeLinecap="round" strokeLinejoin="round" strokeWidth={2} d="M12 4v16m8-8H4" />
                    </svg>
                    Add Medication
                  </button>
                </div>

                <div className="space-y-4">
                  {medications.map((med, index) => (
                    <div key={med.id} className="p-4 border-2 border-gray-200 rounded-lg space-y-3">
                      <div className="flex items-center justify-between mb-2">
                        <span className="text-sm font-semibold text-gray-700">
                          Medication #{index + 1}
                        </span>
                        {medications.length > 1 && (
                          <button
                            onClick={() => removeMedication(med.id)}
                            className="text-red-600 hover:text-red-700 text-sm font-medium"
                          >
                            Remove
                          </button>
                        )}
                      </div>

                      <div className="grid grid-cols-1 md:grid-cols-2 gap-3">
                        <div className="md:col-span-2">
                          <label className="block text-xs font-medium text-gray-700 mb-1">
                            Medication Name <span className="text-red-500">*</span>
                          </label>
                          <input
                            type="text"
                            value={med.name}
                            onChange={(e) => updateMedication(med.id, 'name', e.target.value)}
                            placeholder="e.g., Amoxicillin"
                            className="w-full px-3 py-2 border border-gray-300 rounded-lg focus:ring-2 focus:ring-indigo-500 focus:border-transparent text-sm"
                          />
                        </div>

                        <div>
                          <label className="block text-xs font-medium text-gray-700 mb-1">Dosage</label>
                          <input
                            type="text"
                            value={med.dosage}
                            onChange={(e) => updateMedication(med.id, 'dosage', e.target.value)}
                            placeholder="e.g., 500mg"
                            className="w-full px-3 py-2 border border-gray-300 rounded-lg focus:ring-2 focus:ring-indigo-500 focus:border-transparent text-sm"
                          />
                        </div>

                        <div>
                          <label className="block text-xs font-medium text-gray-700 mb-1">Frequency</label>
                          <input
                            type="text"
                            value={med.frequency}
                            onChange={(e) => updateMedication(med.id, 'frequency', e.target.value)}
                            placeholder="e.g., 3 times daily"
                            className="w-full px-3 py-2 border border-gray-300 rounded-lg focus:ring-2 focus:ring-indigo-500 focus:border-transparent text-sm"
                          />
                        </div>

                        <div>
                          <label className="block text-xs font-medium text-gray-700 mb-1">Duration</label>
                          <input
                            type="text"
                            value={med.duration}
                            onChange={(e) => updateMedication(med.id, 'duration', e.target.value)}
                            placeholder="e.g., 7 days"
                            className="w-full px-3 py-2 border border-gray-300 rounded-lg focus:ring-2 focus:ring-indigo-500 focus:border-transparent text-sm"
                          />
                        </div>

                        <div>
                          <label className="block text-xs font-medium text-gray-700 mb-1">Instructions</label>
                          <input
                            type="text"
                            value={med.instructions}
                            onChange={(e) => updateMedication(med.id, 'instructions', e.target.value)}
                            placeholder="e.g., Take after meals"
                            className="w-full px-3 py-2 border border-gray-300 rounded-lg focus:ring-2 focus:ring-indigo-500 focus:border-transparent text-sm"
                          />
                        </div>
                      </div>
                    </div>
                  ))}
                </div>
              </div>

              <div className="bg-white rounded-2xl shadow-xl p-4 sm:p-6">
                <h2 className="text-lg sm:text-xl font-bold text-gray-900 mb-4 flex items-center gap-2">
                  <svg className="w-5 h-5 sm:w-6 sm:h-6 text-indigo-600" fill="none" stroke="currentColor" viewBox="0 0 24 24">
                    <path strokeLinecap="round" strokeLinejoin="round" strokeWidth={2} d="M11 5H6a2 2 0 00-2 2v11a2 2 0 002 2h11a2 2 0 002-2v-5m-1.414-9.414a2 2 0 112.828 2.828L11.828 15H9v-2.828l8.586-8.586z" />
                  </svg>
                  Additional Notes
                </h2>
                
                <textarea
                  value={additionalNotes}
                  onChange={(e) => setAdditionalNotes(e.target.value)}
                  placeholder="Any additional instructions or notes..."
                  rows={4}
                  className="w-full px-4 py-3 border border-gray-300 rounded-lg focus:ring-2 focus:ring-indigo-500 focus:border-transparent"
                />
              </div>
            </div>

            <div className="lg:col-span-1">
              <div className="bg-white rounded-2xl shadow-xl p-4 sm:p-6 lg:sticky lg:top-6">
                <h3 className="text-base sm:text-lg font-bold text-gray-900 mb-4">Preview</h3>
                
                <div 
                  className="border-2 border-gray-300 rounded-lg p-4 text-xs"
                  style={{ backgroundColor: template.paperColor }}
                >
                  <div className="text-center mb-3 pb-2 border-b-2 border-gray-300">
                    <h4 className="font-bold text-sm mb-1" style={{ color: template.headerColor }}>
                      {template.clinicName}
                    </h4>
                    <p className="font-semibold text-[10px]">
                      {template.doctorName}, {template.professionalTitle}
                      {template.doctorCredentials && `, ${template.doctorCredentials}`}
                    </p>
                    <p className="text-gray-600 text-[10px]">{template.specialty}</p>
                  </div>

                  <div className="mb-3 text-[9px]">
                    <div className="grid grid-cols-2 gap-2 mb-2">
                      <div>
                        <p className="font-semibold mb-1">Address:</p>
                        {template.clinicRoom && <p>{template.clinicRoom}</p>}
                        <p>{template.clinicAddress}</p>
                        {template.clinicCity && <p>{template.clinicCity}</p>}
                        <p>{template.clinicCountry}</p>
                      </div>
                      <div>
                        <p className="font-semibold mb-1">Contact:</p>
                        <p>Phone: {template.phone}</p>
                        {template.mobile && <p>Mobile: {template.mobile}</p>}
                        <p>Email: {template.email}</p>
                      </div>
                    </div>
                    
                    {Object.keys(template.clinicHours).length > 0 && Object.values(template.clinicHours).some(v => v) && (
                      <div className="border-t border-gray-300 pt-2 mt-2">
                        <p className="font-semibold mb-1">Clinic Hours:</p>
                        {Object.entries(template.clinicHours).map(([day, hours]) => 
                          hours ? (
                            <p key={day} className="capitalize">
                              {day}: {hours}
                            </p>
                          ) : null
                        )}
                      </div>
                    )}
                  </div>

                  <div className="mb-3 text-[10px] border-t border-gray-300 pt-2">
                    <p><strong>Patient:</strong> {patientInfo.name || 'N/A'}</p>
                    <p><strong>Age/Sex:</strong> {patientInfo.age || 'N/A'} / {patientInfo.sex || 'N/A'}</p>
                    <p><strong>Date:</strong> {prescriptionDate}</p>
                    {diagnosis && <p><strong>Diagnosis:</strong> {diagnosis}</p>}
                  </div>

                  {template.showRxSymbol && (
                    <div className="text-3xl font-serif mb-2" style={{ color: template.accentColor }}>
                      ℞
                    </div>
                  )}

                  <div className="border-t border-gray-300 pt-2 mb-3">
                    {medications.filter(m => m.name).length > 0 ? (
                      <div className="space-y-2 text-[10px]">
                        {medications.filter(m => m.name).map((med, idx) => (
                          <div key={med.id} className="mb-2">
                            <p className="font-semibold">{idx + 1}. {med.name} {med.dosage}</p>
                            {med.frequency && <p className="ml-3">Frequency: {med.frequency}</p>}
                            {med.duration && <p className="ml-3">Duration: {med.duration}</p>}
                            {med.instructions && <p className="ml-3 italic">{med.instructions}</p>}
                          </div>
                        ))}
                      </div>
                    ) : (
                      <p className="text-gray-400 italic text-[10px]">Medications will appear here...</p>
                    )}
                  </div>

                  {additionalNotes && (
                    <div className="border-t border-gray-300 pt-2 mb-3 text-[10px]">
                      <p className="font-semibold mb-1">Notes:</p>
                      <p className="italic">{additionalNotes}</p>
                    </div>
                  )}

                  <div className="border-t border-gray-300 pt-2 mt-3 text-[9px]">
                    {userData?.signature && (
                      <div className="mb-1">
                        <img 
                          src={userData.signature} 
                          alt="Signature" 
                          className="h-8 object-contain mix-blend-darken"
                          style={{ 
                            filter: 'contrast(1.2) brightness(1)',
                            backgroundColor: 'transparent'
                          }}
                        />
                      </div>
                    )}
                    
                    <p className="font-semibold">{template.doctorName}, {template.professionalTitle}</p>
                    <p>Lic. No.: {template.licenseNo}</p>
                    {template.ptrNo && <p>PTR No.: {template.ptrNo}</p>}
                    {template.s2LicenseNo && <p>S2 No.: {template.s2LicenseNo}</p>}
                  </div>
                </div>

                <div className="mt-4 p-3 bg-blue-50 rounded-lg">
                  <p className="text-xs text-blue-900">
                    💡 Preview updates as you fill in the form
                  </p>
                </div>
              </div>
            </div>
          </div>
        </div>
      </div>

      <SuccessModal
        isOpen={showSuccess}
        onClose={() => setShowSuccess(false)}
        title="Prescription Saved! 💊"
        message="The prescription has been successfully saved. You can now print it or save it in your prescriptions list."
        icon="check"
        autoCloseDelay={3500}
        showConfetti={false}
      />

      {/* Error Modal */}
      <ErrorModal
        isOpen={showError}
        onClose={() => setShowError(false)}
        title="Error"
        message={errorMessage}
        errorType="error"
      />
    </>
  );
};

export default GeneratePrescription;<|MERGE_RESOLUTION|>--- conflicted
+++ resolved
@@ -248,13 +248,8 @@
               </div>
               <div className="flex gap-2 sm:gap-3">
                 <button
-<<<<<<< HEAD
                   onClick={() => navigate('/landing')}
-                  className="px-4 py-2 border-2 border-gray-300 text-gray-700 rounded-lg hover:bg-gray-50 transition-all"
-=======
-                  onClick={() => window.history.back()}
                   className="flex-1 sm:flex-none px-4 py-2 border-2 border-gray-300 text-gray-700 rounded-lg hover:bg-gray-50 transition-all text-sm sm:text-base"
->>>>>>> be52a9d7
                 >
                   Cancel
                 </button>
@@ -282,27 +277,6 @@
             </div>
           </div>
 
-<<<<<<< HEAD
-          <div className="bg-indigo-50 border-2 border-indigo-200 rounded-xl p-4 mb-6 flex items-center justify-between">
-            <div className="flex items-center gap-3">
-              <div className="w-10 h-10 bg-indigo-600 rounded-lg flex items-center justify-center">
-                <svg className="w-6 h-6 text-white" fill="none" stroke="currentColor" viewBox="0 0 24 24">
-                  <path strokeLinecap="round" strokeLinejoin="round" strokeWidth={2} d="M9 12h6m-6 4h6m2 5H7a2 2 0 01-2-2V5a2 2 0 012-2h5.586a1 1 0 01.707.293l5.414 5.414a1 1 0 01.293.707V19a2 2 0 01-2 2z" />
-                </svg>
-              </div>
-              <div>
-                <h3 className="font-semibold text-gray-900">Using Template: {template.clinicName}</h3>
-                <p className="text-sm text-gray-600">
-                  {templateLoadTime && `Loaded at ${templateLoadTime.toLocaleTimeString()}`}
-                  {' • '}
-                  <button 
-                    onClick={() => navigate('/create-reseta-template')}
-                    className="text-indigo-600 hover:text-indigo-700 font-medium underline"
-                  >
-                    Edit Template
-                  </button>
-                </p>
-=======
           <div className="bg-indigo-50 border-2 border-indigo-200 rounded-xl p-4 mb-6">
             <div className="flex flex-col sm:flex-row sm:items-center sm:justify-between gap-3">
               <div className="flex items-center gap-3">
@@ -317,14 +291,13 @@
                     {templateLoadTime && `Loaded at ${templateLoadTime.toLocaleTimeString()}`}
                     {' • '}
                     <button 
-                      onClick={() => window.location.href = '/create-reseta-template'}
+                      onClick={() => navigate('/create-reseta-template')}
                       className="text-indigo-600 hover:text-indigo-700 font-medium underline"
                     >
                       Edit Template
                     </button>
                   </p>
                 </div>
->>>>>>> be52a9d7
               </div>
               <button
                 onClick={handleRefreshTemplate}
