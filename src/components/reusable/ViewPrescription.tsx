import React, { useState, useEffect, useRef } from 'react';
import { useAuth } from '../../auth/AuthContext';
import { collection, query, where, getDocs, deleteDoc, doc } from 'firebase/firestore';
import { db } from '../../firebase/config';
import { useNavigate } from 'react-router-dom';
import { toJpeg } from 'html-to-image';
import ErrorModal from './ErrorModal';
import type { Prescription } from '../../types/prescription';

const ViewPrescriptions: React.FC = () => {
  const { currentUser, userData } = useAuth();
  const navigate = useNavigate();
  const [prescriptions, setPrescriptions] = useState<Prescription[]>([]);
  const [loading, setLoading] = useState(true);
  const [selectedPrescription, setSelectedPrescription] = useState<Prescription | null>(null);
  const [searchTerm, setSearchTerm] = useState('');
  const [filterStatus, setFilterStatus] = useState<'all' | 'active' | 'archived'>('all');
<<<<<<< HEAD
  const [showError, setShowError] = useState(false);
  const [errorMessage, setErrorMessage] = useState('');
=======
  const [isGeneratingImage, setIsGeneratingImage] = useState(false);
>>>>>>> be52a9d7

  useEffect(() => {
    loadPrescriptions();
  }, [currentUser]);

 const loadPrescriptions = async () => {
  if (!currentUser) return;

  try {
    setLoading(true);
    const prescriptionsRef = collection(db, 'prescriptions');
    const q = query(
      prescriptionsRef,
      where('doctorId', '==', currentUser.uid)
    );

    const querySnapshot = await getDocs(q);
    const loadedPrescriptions: Prescription[] = [];

    querySnapshot.forEach((doc) => {
      loadedPrescriptions.push({
        id: doc.id,
        ...doc.data()
      } as Prescription);
    });

<<<<<<< HEAD
    // Sort in JavaScript instead of Firestore to avoid composite index requirement
    loadedPrescriptions.sort((a, b) => {
      const aTime = a.createdAt?.toMillis?.() || 0;
      const bTime = b.createdAt?.toMillis?.() || 0;
      return bTime - aTime; // descending order (newest first)
=======
    loadedPrescriptions.sort((a, b) => {
      const aTime = a.createdAt?.toMillis?.() || 0;
      const bTime = b.createdAt?.toMillis?.() || 0;
      return bTime - aTime;
>>>>>>> be52a9d7
    });

    setPrescriptions(loadedPrescriptions);
  } catch (error) {
    console.error('Error loading prescriptions:', error);
    setErrorMessage('Failed to load prescriptions. Please try again.');
    setShowError(true);
  } finally {
    setLoading(false);
  }
};

const handleDeletePrescription = async (prescriptionId: string) => {
    if (!window.confirm('Are you sure you want to delete this prescription?')) {
      return;
    }

    try {
      await deleteDoc(doc(db, 'prescriptions', prescriptionId));
      
      setPrescriptions(prev => prev.filter(p => p.id !== prescriptionId));
      
      if (selectedPrescription?.id === prescriptionId) {
        setSelectedPrescription(null);
      }
      
      // Success feedback would be better with a toast, but we'll keep it simple for now
    } catch (error) {
      console.error('Error deleting prescription:', error);
      setErrorMessage('Failed to delete prescription. Please try again.');
      setShowError(true);
    }
  };

  const handlePrintPrescription = () => {
    window.print();
  };

  const prescriptionRef = useRef<HTMLDivElement>(null);

const handleSaveAsJPG = async () => {
  if (!prescriptionRef.current) {
    setErrorMessage('Prescription preview not found.');
    setShowError(true);
    return;
  }

  try {
    setIsGeneratingImage(true);
    
    const dataUrl = await toJpeg(prescriptionRef.current, {
      quality: 0.95,
      backgroundColor: 'white',
<<<<<<< HEAD
=======
      pixelRatio: 2,
      cacheBust: true,
      skipAutoScale: false,
>>>>>>> be52a9d7
    });

    if (navigator.share && /Android|iPhone|iPad|iPod/i.test(navigator.userAgent)) {
      const response = await fetch(dataUrl);
      const blob = await response.blob();
      const file = new File(
        [blob], 
        `${selectedPrescription?.patientInfo.name.replace(/\s+/g, '_') || 'prescription'}_${new Date().getTime()}.jpg`, 
        { type: 'image/jpeg' }
      );

      try {
        await navigator.share({
          files: [file],
          title: 'Prescription',
          text: `Prescription for ${selectedPrescription?.patientInfo.name}`
        });
        return;
      } catch (shareError) {
        console.log('Share failed, falling back to download:', shareError);
      }
    }

    const link = document.createElement('a');
    link.download = `${selectedPrescription?.patientInfo.name.replace(/\s+/g, '_') || 'prescription'}_${new Date().getTime()}.jpg`;
    link.href = dataUrl;
    document.body.appendChild(link);
    link.click();
    document.body.removeChild(link);
    
    alert('Image saved successfully! Check your Downloads folder or Gallery.');
  } catch (error) {
    console.error('Error saving JPG:', error);
<<<<<<< HEAD
    setErrorMessage('Failed to save as JPG. Please try again.');
    setShowError(true);
=======
    alert('Failed to save as JPG. Please try again or use the Print option.');
  } finally {
    setIsGeneratingImage(false);
>>>>>>> be52a9d7
  }
};

  const filteredPrescriptions = prescriptions.filter(prescription => {
    const matchesSearch = prescription.patientInfo.name.toLowerCase().includes(searchTerm.toLowerCase()) ||
                         prescription.diagnosis.toLowerCase().includes(searchTerm.toLowerCase());
    const matchesFilter = filterStatus === 'all' || prescription.status === filterStatus;
    return matchesSearch && matchesFilter;
  });

  if (loading) {
    return (
      <div className="min-h-screen bg-gradient-to-br from-blue-50 to-indigo-100 flex items-center justify-center">
        <div className="text-center">
          <div className="w-16 h-16 border-4 border-indigo-200 border-t-indigo-600 rounded-full animate-spin mx-auto mb-4"></div>
          <p className="text-gray-600">Loading prescriptions...</p>
        </div>
      </div>
    );
  }

  return (
    <div className="min-h-screen bg-gradient-to-br from-blue-50 to-indigo-100 py-8 px-4">
      <div className="max-w-7xl mx-auto">
        <div className="bg-white rounded-2xl shadow-xl p-4 sm:p-6 mb-6">
          <div className="flex flex-col sm:flex-row sm:items-center sm:justify-between gap-4">
            <div>
              <h1 className="text-2xl sm:text-3xl font-bold text-gray-900 mb-2">
                Prescription History
              </h1>
              <p className="text-sm sm:text-base text-gray-600">
                View and manage all your prescriptions
              </p>
            </div>
            <div className="flex flex-col sm:flex-row gap-2 sm:gap-3">
              <button
                onClick={() => navigate('/landing')}
                className="px-4 py-2 border-2 border-gray-300 text-gray-700 rounded-lg hover:bg-gray-50 transition-all text-sm sm:text-base"
              >
                Back to Dashboard
              </button>
              <button
                onClick={() => navigate('/generate-prescription')}
                className="px-4 sm:px-6 py-2 bg-indigo-600 hover:bg-indigo-700 text-white font-medium rounded-lg transition-all flex items-center justify-center gap-2 text-sm sm:text-base"
              >
                <svg className="w-5 h-5" fill="none" stroke="currentColor" viewBox="0 0 24 24">
                  <path strokeLinecap="round" strokeLinejoin="round" strokeWidth={2} d="M12 4v16m8-8H4" />
                </svg>
                <span>New Prescription</span>
              </button>
            </div>
          </div>
        </div>

        <div className="grid grid-cols-1 lg:grid-cols-3 gap-6">
          <div className="lg:col-span-1 bg-white rounded-2xl shadow-xl p-4 sm:p-6">
            <div className="mb-4">
              <h2 className="text-lg sm:text-xl font-bold text-gray-900 mb-4">All Prescriptions</h2>
              
              <div className="mb-4">
                <input
                  type="text"
                  placeholder="Search patient or diagnosis..."
                  value={searchTerm}
                  onChange={(e) => setSearchTerm(e.target.value)}
                  className="w-full px-4 py-2 border border-gray-300 rounded-lg focus:ring-2 focus:ring-indigo-500 focus:border-transparent"
                />
              </div>

              <div className="flex flex-wrap gap-2 mb-4">
                <button
                  onClick={() => setFilterStatus('all')}
                  className={`flex-1 sm:flex-none px-3 py-1 rounded-lg text-sm font-medium transition-all ${
                    filterStatus === 'all'
                      ? 'bg-indigo-600 text-white'
                      : 'bg-gray-100 text-gray-700 hover:bg-gray-200'
                  }`}
                >
                  All
                </button>
                <button
                  onClick={() => setFilterStatus('active')}
                  className={`flex-1 sm:flex-none px-3 py-1 rounded-lg text-sm font-medium transition-all ${
                    filterStatus === 'active'
                      ? 'bg-green-600 text-white'
                      : 'bg-gray-100 text-gray-700 hover:bg-gray-200'
                  }`}
                >
                  Active
                </button>
                <button
                  onClick={() => setFilterStatus('archived')}
                  className={`flex-1 sm:flex-none px-3 py-1 rounded-lg text-sm font-medium transition-all ${
                    filterStatus === 'archived'
                      ? 'bg-gray-600 text-white'
                      : 'bg-gray-100 text-gray-700 hover:bg-gray-200'
                  }`}
                >
                  Archived
                </button>
              </div>
            </div>

            <div className="mb-4 p-3 bg-indigo-50 rounded-lg">
              <p className="text-sm text-indigo-900">
                <span className="font-bold">{filteredPrescriptions.length}</span> prescription{filteredPrescriptions.length !== 1 ? 's' : ''} found
              </p>
            </div>

            <div className="space-y-3 max-h-[600px] overflow-y-auto">
              {filteredPrescriptions.length === 0 ? (
                <div className="text-center py-8">
                  <svg className="w-16 h-16 text-gray-300 mx-auto mb-3" fill="none" stroke="currentColor" viewBox="0 0 24 24">
                    <path strokeLinecap="round" strokeLinejoin="round" strokeWidth={2} d="M9 12h6m-6 4h6m2 5H7a2 2 0 01-2-2V5a2 2 0 012-2h5.586a1 1 0 01.707.293l5.414 5.414a1 1 0 01.293.707V19a2 2 0 01-2 2z" />
                  </svg>
                  <p className="text-gray-500">No prescriptions found</p>
                </div>
              ) : (
                filteredPrescriptions.map((prescription) => (
                  <div
                    key={prescription.id}
                    onClick={() => setSelectedPrescription(prescription)}
                    className={`p-4 rounded-lg border-2 cursor-pointer transition-all ${
                      selectedPrescription?.id === prescription.id
                        ? 'border-indigo-500 bg-indigo-50'
                        : 'border-gray-200 hover:border-indigo-300 hover:bg-gray-50'
                    }`}
                  >
                    <div className="flex items-start justify-between mb-2">
                      <h3 className="font-semibold text-gray-900">
                        {prescription.patientInfo.name}
                      </h3>
                      <span className={`px-2 py-1 text-xs font-medium rounded-full ${
                        prescription.status === 'active'
                          ? 'bg-green-100 text-green-800'
                          : 'bg-gray-100 text-gray-800'
                      }`}>
                        {prescription.status}
                      </span>
                    </div>
                    <p className="text-sm text-gray-600 mb-1">
                      {prescription.patientInfo.age} years, {prescription.patientInfo.sex}
                    </p>
                    {prescription.diagnosis && (
                      <p className="text-sm text-gray-500 mb-2">
                        <span className="font-medium">Diagnosis:</span> {prescription.diagnosis}
                      </p>
                    )}
                    <p className="text-xs text-gray-400">
                      {new Date(prescription.prescriptionDate).toLocaleDateString('en-US', {
                        year: 'numeric',
                        month: 'short',
                        day: 'numeric'
                      })}
                    </p>
                  </div>
                ))
              )}
            </div>
          </div>

          <div className="lg:col-span-2">
            {selectedPrescription ? (
              <div className="bg-white rounded-2xl shadow-xl p-4 sm:p-6">
                <div className="mb-6">
                  <h2 className="text-lg sm:text-xl font-bold text-gray-900 mb-4">Prescription Details</h2>
                  <div className="flex flex-col sm:flex-row gap-2">
                    <button
                      onClick={handlePrintPrescription}
                      className="px-4 py-2 bg-blue-600 hover:bg-blue-700 text-white text-sm font-medium rounded-lg transition-all flex items-center justify-center gap-2"
                    >
                      <svg className="w-4 h-4" fill="none" stroke="currentColor" viewBox="0 0 24 24">
                        <path strokeLinecap="round" strokeLinejoin="round" strokeWidth={2} d="M17 17h2a2 2 0 002-2v-4a2 2 0 00-2-2H5a2 2 0 00-2 2v4a2 2 0 002 2h2m2 4h6a2 2 0 002-2v-4a2 2 0 00-2-2H9a2 2 0 00-2 2v4a2 2 0 002 2zm8-12V5a2 2 0 00-2-2H9a2 2 0 00-2 2v4h10z" />
                      </svg>
                      Print
                    </button>
                    <button
                      onClick={handleSaveAsJPG}
                      className="px-4 py-2 bg-green-600 hover:bg-green-700 text-white text-sm font-medium rounded-lg transition-all flex items-center justify-center gap-2"
                    >
                      <svg className="w-4 h-4" fill="none" stroke="currentColor" viewBox="0 0 24 24">
                        <path strokeLinecap="round" strokeLinejoin="round" strokeWidth={2} d="M4 16v1a3 3 0 003 3h10a3 3 0 003-3v-1m-4-4l-4 4m0 0l-4-4m4 4V4" />
                      </svg>
                      Save as JPG
                    </button>
                    <button
                      onClick={() => handleDeletePrescription(selectedPrescription.id)}
                      className="px-4 py-2 bg-red-600 hover:bg-red-700 text-white text-sm font-medium rounded-lg transition-all flex items-center justify-center gap-2"
                    >
                      <svg className="w-4 h-4" fill="none" stroke="currentColor" viewBox="0 0 24 24">
                        <path strokeLinecap="round" strokeLinejoin="round" strokeWidth={2} d="M19 7l-.867 12.142A2 2 0 0116.138 21H7.862a2 2 0 01-1.995-1.858L5 7m5 4v6m4-6v6m1-10V4a1 1 0 00-1-1h-4a1 1 0 00-1 1v3M4 7h16" />
                      </svg>
                      Delete
                    </button>
                  </div>
                </div>

                <div 
                  ref={prescriptionRef}
                  className="border-2 border-gray-300 rounded-lg p-4 sm:p-8"
                  style={{ backgroundColor: selectedPrescription.template.paperColor }}
                >
                  <div className="text-center mb-6 pb-4 border-b-2 border-gray-300">
                    <h3 className="font-bold text-xl sm:text-2xl mb-2" style={{ color: selectedPrescription.template.headerColor }}>
                      {selectedPrescription.template.clinicName}
                    </h3>
                    <p className="font-semibold text-base sm:text-lg mb-1">
                      {selectedPrescription.template.doctorName}
                      {selectedPrescription.template.doctorCredentials && `, ${selectedPrescription.template.doctorCredentials}`}
                    </p>
                    <p className="text-sm sm:text-base text-gray-600">{selectedPrescription.template.specialty}</p>
                  </div>

                  <div className="mb-6 text-sm">
                    <div className="grid grid-cols-2 gap-4 mb-3">
                      <div>
                        <p className="font-semibold mb-2">Address:</p>
                        {selectedPrescription.template.clinicRoom && <p>{selectedPrescription.template.clinicRoom}</p>}
                        <p>{selectedPrescription.template.clinicAddress}</p>
                        {selectedPrescription.template.clinicCity && <p>{selectedPrescription.template.clinicCity}</p>}
                        <p>{selectedPrescription.template.clinicCountry}</p>
                      </div>
                      <div>
                        <p className="font-semibold mb-2">Contact:</p>
                        <p>Phone: {selectedPrescription.template.phone}</p>
                        {selectedPrescription.template.mobile && <p>Mobile: {selectedPrescription.template.mobile}</p>}
                        <p>Email: {selectedPrescription.template.email}</p>
                      </div>
                    </div>
                    
                    {Object.keys(selectedPrescription.template.clinicHours).length > 0 && 
                     Object.values(selectedPrescription.template.clinicHours).some(v => v) && (
                      <div className="border-t border-gray-300 pt-3 mt-3">
                        <p className="font-semibold mb-2">Clinic Hours:</p>
                        <div className="grid grid-cols-2 gap-2">
                          {Object.entries(selectedPrescription.template.clinicHours).map(([day, hours]) => 
                            hours ? (
                              <p key={day} className="capitalize">
                                <span className="font-medium">{day}:</span> {hours}
                              </p>
                            ) : null
                          )}
                        </div>
                      </div>
                    )}
                  </div>

                  <div className="mb-6 border-t-2 border-gray-300 pt-4">
                    <div className="grid grid-cols-2 gap-4 text-sm">
                      <div>
                        <p><strong>Patient Name:</strong> {selectedPrescription.patientInfo.name}</p>
                        {selectedPrescription.patientInfo.age && <p><strong>Age:</strong> {selectedPrescription.patientInfo.age}</p>}
                        {selectedPrescription.patientInfo.sex && <p><strong>Sex:</strong> {selectedPrescription.patientInfo.sex}</p>}
                      </div>
                      <div>
                        <p><strong>Date:</strong> {new Date(selectedPrescription.prescriptionDate).toLocaleDateString()}</p>
                        {selectedPrescription.patientInfo.address && (
                          <p><strong>Address:</strong> {selectedPrescription.patientInfo.address}</p>
                        )}
                        {selectedPrescription.patientInfo.contactNumber && (
                          <p><strong>Contact:</strong> {selectedPrescription.patientInfo.contactNumber}</p>
                        )}
                      </div>
                    </div>
                    {selectedPrescription.diagnosis && (
                      <p className="mt-3"><strong>Diagnosis:</strong> {selectedPrescription.diagnosis}</p>
                    )}
                  </div>

                  {selectedPrescription.template.showRxSymbol && (
                    <div className="text-5xl font-serif mb-4" style={{ color: selectedPrescription.template.accentColor }}>
                      ℞
                    </div>
                  )}

                  <div className="border-t-2 border-gray-300 pt-4 mb-6">
                    <h4 className="font-bold text-lg mb-3">Medications:</h4>
                    <div className="space-y-4">
                      {selectedPrescription.medications.map((med, idx) => (
                        <div key={med.id} className="ml-4">
                          <p className="font-semibold">
                            {idx + 1}. {med.name} {med.dosage}
                          </p>
                          {med.frequency && <p className="ml-4">Sig: {med.frequency}</p>}
                          {med.duration && <p className="ml-4">Duration: {med.duration}</p>}
                          {med.instructions && <p className="ml-4 italic text-gray-700">{med.instructions}</p>}
                        </div>
                      ))}
                    </div>
                  </div>

                  {selectedPrescription.additionalNotes && (
                    <div className="border-t-2 border-gray-300 pt-4 mb-6">
                      <h4 className="font-bold text-lg mb-2">Additional Notes:</h4>
                      <p className="italic text-gray-700 ml-4">{selectedPrescription.additionalNotes}</p>
                    </div>
                  )}

                  <div className="border-t-2 border-gray-300 pt-4 mt-8">
                    {userData?.signature && (
                      <div className="mb-3">
                        <img 
                          src={userData.signature} 
                          alt="Signature" 
                          className="h-12 object-contain mix-blend-darken"
                          style={{ 
                            filter: 'contrast(1.2) brightness(1)',
                            backgroundColor: 'transparent'
                          }}
                        />
                      </div>
                    )}
                    
                    <p className="font-semibold text-lg">{selectedPrescription.template.doctorName}</p>
                    <p className="text-sm">License No.: {selectedPrescription.template.licenseNo}</p>
                    {selectedPrescription.template.ptrNo && (
                      <p className="text-sm">PTR No.: {selectedPrescription.template.ptrNo}</p>
                    )}
                    {selectedPrescription.template.s2LicenseNo && (
                      <p className="text-sm">S2 License No.: {selectedPrescription.template.s2LicenseNo}</p>
                    )}
                  </div>
                </div>
              </div>
            ) : (
              <div className="bg-white rounded-2xl shadow-xl p-12 text-center">
                <svg className="w-24 h-24 text-gray-300 mx-auto mb-4" fill="none" stroke="currentColor" viewBox="0 0 24 24">
                  <path strokeLinecap="round" strokeLinejoin="round" strokeWidth={2} d="M9 12h6m-6 4h6m2 5H7a2 2 0 01-2-2V5a2 2 0 012-2h5.586a1 1 0 01.707.293l5.414 5.414a1 1 0 01.293.707V19a2 2 0 01-2 2z" />
                </svg>
                <h3 className="text-xl font-bold text-gray-900 mb-2">No Prescription Selected</h3>
                <p className="text-gray-600">
                  Select a prescription from the list to view details
                </p>
              </div>
            )}
          </div>
        </div>
      </div>

<<<<<<< HEAD
      {/* Error Modal */}
      <ErrorModal
        isOpen={showError}
        onClose={() => setShowError(false)}
        title="Error"
        message={errorMessage}
        errorType="error"
      />
=======
      {/* Loading Overlay */}
      {isGeneratingImage && (
        <div className="fixed inset-0 bg-black bg-opacity-50 flex items-center justify-center z-50">
          <div className="bg-white rounded-2xl p-8 flex flex-col items-center shadow-2xl max-w-sm mx-4">
            <div className="relative w-20 h-20 mb-6">
              <div className="absolute inset-0 border-4 border-green-200 rounded-full"></div>
              <div className="absolute inset-0 border-4 border-t-green-600 rounded-full animate-spin"></div>
            </div>
            <h3 className="text-xl font-bold text-gray-900 mb-2">Generating Image</h3>
            <p className="text-gray-600 text-center">Please wait while we create your prescription image...</p>
          </div>
        </div>
      )}
>>>>>>> be52a9d7
    </div>
  );
};

export default ViewPrescriptions;<|MERGE_RESOLUTION|>--- conflicted
+++ resolved
@@ -15,12 +15,9 @@
   const [selectedPrescription, setSelectedPrescription] = useState<Prescription | null>(null);
   const [searchTerm, setSearchTerm] = useState('');
   const [filterStatus, setFilterStatus] = useState<'all' | 'active' | 'archived'>('all');
-<<<<<<< HEAD
   const [showError, setShowError] = useState(false);
   const [errorMessage, setErrorMessage] = useState('');
-=======
   const [isGeneratingImage, setIsGeneratingImage] = useState(false);
->>>>>>> be52a9d7
 
   useEffect(() => {
     loadPrescriptions();
@@ -47,18 +44,11 @@
       } as Prescription);
     });
 
-<<<<<<< HEAD
     // Sort in JavaScript instead of Firestore to avoid composite index requirement
     loadedPrescriptions.sort((a, b) => {
       const aTime = a.createdAt?.toMillis?.() || 0;
       const bTime = b.createdAt?.toMillis?.() || 0;
       return bTime - aTime; // descending order (newest first)
-=======
-    loadedPrescriptions.sort((a, b) => {
-      const aTime = a.createdAt?.toMillis?.() || 0;
-      const bTime = b.createdAt?.toMillis?.() || 0;
-      return bTime - aTime;
->>>>>>> be52a9d7
     });
 
     setPrescriptions(loadedPrescriptions);
@@ -112,12 +102,9 @@
     const dataUrl = await toJpeg(prescriptionRef.current, {
       quality: 0.95,
       backgroundColor: 'white',
-<<<<<<< HEAD
-=======
       pixelRatio: 2,
       cacheBust: true,
       skipAutoScale: false,
->>>>>>> be52a9d7
     });
 
     if (navigator.share && /Android|iPhone|iPad|iPod/i.test(navigator.userAgent)) {
@@ -148,17 +135,15 @@
     link.click();
     document.body.removeChild(link);
     
-    alert('Image saved successfully! Check your Downloads folder or Gallery.');
+    // Show success message using ErrorModal with info type
+    setErrorMessage('Image saved successfully! Check your Downloads folder or Gallery.');
+    setShowError(true);
   } catch (error) {
     console.error('Error saving JPG:', error);
-<<<<<<< HEAD
-    setErrorMessage('Failed to save as JPG. Please try again.');
+    setErrorMessage('Failed to save as JPG. Please try again or use the Print option.');
     setShowError(true);
-=======
-    alert('Failed to save as JPG. Please try again or use the Print option.');
   } finally {
     setIsGeneratingImage(false);
->>>>>>> be52a9d7
   }
 };
 
@@ -498,7 +483,6 @@
         </div>
       </div>
 
-<<<<<<< HEAD
       {/* Error Modal */}
       <ErrorModal
         isOpen={showError}
@@ -507,7 +491,7 @@
         message={errorMessage}
         errorType="error"
       />
-=======
+
       {/* Loading Overlay */}
       {isGeneratingImage && (
         <div className="fixed inset-0 bg-black bg-opacity-50 flex items-center justify-center z-50">
@@ -521,7 +505,6 @@
           </div>
         </div>
       )}
->>>>>>> be52a9d7
     </div>
   );
 };
